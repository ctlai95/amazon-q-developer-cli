--- conflicted
+++ resolved
@@ -9,13 +9,8 @@
     () => {
       // Create terminal with proper name
       const terminal = vscode.window.createTerminal({
-<<<<<<< HEAD
-        cwd: "/Volumes/workplace/github/amazon-q-developer-cli",
-        name: "CLIDE",
-=======
         cwd: "/Users/laileni/Desktop/Q/Kiro-Code", // Name Repo accordingly
         name: "Amazon Q CLI",
->>>>>>> 586ea28f
         location: { viewColumn: vscode.ViewColumn.Beside },
         iconPath: vscode.Uri.file(context.extensionPath + "/src/icon.svg"),
       });
@@ -320,7 +315,10 @@
     : editor.document.fileName;
 
   // Ignore files with paths starting with /var
-  if (relativePath.startsWith("/var") || editor.document.fileName.startsWith("/var")) {
+  if (
+    relativePath.startsWith("/var") ||
+    editor.document.fileName.startsWith("/var")
+  ) {
     console.log("Ignoring file with /var path:", editor.document.fileName);
     return;
   }
